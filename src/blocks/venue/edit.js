--- conflicted
+++ resolved
@@ -88,14 +88,11 @@
 	);
 
 	let { mapShow, mapCustomLatLong } = attributes;
-<<<<<<< HEAD
-=======
 
 	useEffect(() => {
 		updateMapCustomLatLong(mapCustomLatLong);
 	}, [mapCustomLatLong, updateMapCustomLatLong]);
 	
->>>>>>> d78a7c71
 	const editPost = useDispatch('core/editor').editPost;
 	const updateVenueMeta = (metaData) => {
 		const payload = JSON.stringify({
@@ -260,25 +257,6 @@
 						<PanelRow>
 							{__('Latitude / Longitude', 'gatherpress')}
 						</PanelRow>
-<<<<<<< HEAD
-						<PanelRow>
-							<ToggleControl
-								label={
-									mapCustomLatLong
-										? __('Use custom values', 'gatherpress')
-										: __(
-												'Use default values',
-												'gatherpress'
-											)
-								}
-								checked={mapCustomLatLong}
-								onChange={(value) => {
-									setAttributes({ mapCustomLatLong: value });
-								}}
-							/>
-						</PanelRow>
-						{mapCustomLatLong && (
-=======
 						{isVenuePostType() && (
 							<PanelRow>
 								<ToggleControl
@@ -305,17 +283,12 @@
 							</PanelRow>
 						)}
 						{mapCustomLatLong && isVenuePostType() && (
->>>>>>> d78a7c71
 							<>
 								<NumberControl
 									label={__('Latitude', 'gatherpress')}
 									value={latitude}
 									onChange={(value) => {
-<<<<<<< HEAD
-										Broadcaster({ setLatitude: value });
-=======
 										updateVenueLatitude(value);
->>>>>>> d78a7c71
 										updateVenueMeta({ latitude: value });
 									}}
 								/>
@@ -323,11 +296,7 @@
 									label={__('Longitude', 'gatherpress')}
 									value={longitude}
 									onChange={(value) => {
-<<<<<<< HEAD
-										Broadcaster({ setLongitude: value });
-=======
 										updateVenueLongitude(value);
->>>>>>> d78a7c71
 										updateVenueMeta({ longitude: value });
 									}}
 								/>
