.gatherpress-admin {
<<<<<<< HEAD
	&__membership-check {
=======
	&__site-check {
>>>>>>> 2f71e789
		align-items: center;
		display: flex;
		gap: 1rem;
		padding: 0.5rem;

		> div:last-child {
			margin-left: auto;
		}
	}
}<|MERGE_RESOLUTION|>--- conflicted
+++ resolved
@@ -1,9 +1,5 @@
 .gatherpress-admin {
-<<<<<<< HEAD
-	&__membership-check {
-=======
 	&__site-check {
->>>>>>> 2f71e789
 		align-items: center;
 		display: flex;
 		gap: 1rem;
