--- conflicted
+++ resolved
@@ -50,19 +50,12 @@
 					>
 						<strong>{ event.datetime_start }</strong>
 					</div>
-<<<<<<< HEAD
 					{ venue && (
 						<div>
 						{ venue } <span class="dashicons dashicons-location"></span> 
 						</div>
 					) }
 					<div className={ `${ eventClass }__title has-large-font-size` }>
-=======
-					{ venue && <div>Venue: { venue }</div> }
-					<div
-						className={ `${ eventClass }__title has-large-font-size` }
-					>
->>>>>>> 9ac6c6e4
 						<a href={ event.permalink }>
 							{ HtmlReactParser( event.title ) }
 						</a>
