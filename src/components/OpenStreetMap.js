--- conflicted
+++ resolved
@@ -1,11 +1,7 @@
 /**
  * External dependencies.
  */
-<<<<<<< HEAD
-import { __, sprintf } from '@wordpress/i18n';
-=======
 import { sprintf, __ } from '@wordpress/i18n';
->>>>>>> 90dd9364
 import { useEffect } from '@wordpress/element';
 
 /**
@@ -44,17 +40,6 @@
 
 		const map = window.L.map('map').setView([latitude, longitude], zoom);
 
-<<<<<<< HEAD
-		L.Icon.Default.imagePath =
-			getFromGlobal('urls.pluginUri') +
-			'node_modules/leaflet/dist/images/';
-
-		L.tileLayer('https://{s}.tile.openstreetmap.org/{z}/{x}/{y}.png', {
-			attribution: sprintf(
-				__('&copy; %s contributors'),
-				'<a href="https://www.openstreetmap.org/copyright">OpenStreetMap</a>'),
-		}).addTo(map);
-=======
 		window.L.Icon.Default.imagePath =
 			getFromGlobal('urls.pluginUri') +
 			'node_modules/leaflet/dist/images/';
@@ -68,7 +53,6 @@
 				),
 			}
 		).addTo(map);
->>>>>>> 90dd9364
 
 		window.L.marker([latitude, longitude]).addTo(map).bindPopup(location);
 
