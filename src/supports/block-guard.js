--- conflicted
+++ resolved
@@ -11,9 +11,6 @@
 import { useState, useEffect } from '@wordpress/element';
 
 /**
-<<<<<<< HEAD
- * Internal dependencies.
-=======
  * Shared state store for block guard settings across all block instances.
  * This ensures that blocks of the same type (especially in query loops)
  * maintain consistent guard states.
@@ -78,9 +75,18 @@
  * its document, otherwise falls back to the main document for regular editors.
  *
  * @return {Document} The document object containing the block editor content.
->>>>>>> a0874c2d
- */
-import { getEditorDocument } from '../helpers/editor';
+ */
+function getEditorDocument() {
+	const iframe = global.document.querySelector(
+		'iframe[name="editor-canvas"]'
+	);
+
+	if (iframe?.contentDocument) {
+		return iframe.contentDocument;
+	}
+
+	return global.document;
+}
 
 /**
  * Generate a unique state key for block guard state management.
