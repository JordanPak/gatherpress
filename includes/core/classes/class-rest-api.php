--- conflicted
+++ resolved
@@ -254,11 +254,7 @@
 	 * @return bool True if the parameter is a valid RSVP status, false otherwise.
 	 */
 	public function validate_rsvp_status( $param ): bool {
-<<<<<<< HEAD
-		return ( 'attend' === $param || 'attending' === $param || 'not_attending' === $param || 'remove' === $param );
-=======
 		return ( 'attending' === $param || 'not_attending' === $param || 'no_status' === $param );
->>>>>>> ec7b4c14
 	}
 
 	/**
