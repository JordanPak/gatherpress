<?php
/**
 * Manages event-related queries and filtering.
 *
 * This class is responsible for handling all queries related to events, including retrieving
 * upcoming and past events, applying filters, and ordering events. It also handles adjustments
 * for event pages and admin queries.
 *
 * @package GatherPress\Core
 * @since 1.0.0
 */

namespace GatherPress\Core;

use GatherPress\Core\Traits\Singleton;
use WP_Query;

if ( ! defined( 'ABSPATH' ) ) {
	exit; // @codeCoverageIgnore Prevent direct access.
}

/**
 * Class Query.
 *
 * Responsible for managing event-related queries and customizations.
 *
 * @since 1.0.0
 */
class Query {

	use Singleton;

	/**
	 * Class constructor.
	 *
	 * This method initializes the object and sets up necessary hooks.
	 *
	 * @since 1.0.0
	 */
	protected function __construct() {
		$this->setup_hooks();
	}

	/**
	 * Set up hooks for various purposes.
	 *
	 * This method adds hooks for different purposes as needed.
	 *
	 * @since 1.0.0
	 */
	protected function setup_hooks() {
		add_action( 'pre_get_posts', array( $this, 'prepare_event_query_before_execution' ) );
		add_filter( 'posts_clauses', array( $this, 'adjust_admin_event_sorting' ) );
	}

	/**
	 * Retrieve upcoming events.
	 *
	 * Retrieves a list of upcoming events with optional filtering by the maximum number to display.
	 *
	 * @since 1.0.0
	 *
	 * @param int $number Maximum number of upcoming events to retrieve.
	 *
	 * @return WP_Query A WordPress query object containing the list of upcoming events.
	 */
	public function get_upcoming_events( int $number = 5 ): WP_Query {
		return $this->get_events_list( 'upcoming', $number );
	}

	/**
	 * Retrieve past events.
	 *
	 * Retrieves a list of past events with optional filtering by the maximum number to display.
	 *
	 * @since 1.0.0
	 *
	 * @param int $number Maximum number of past events to retrieve.
	 *
	 * @return WP_Query A WordPress query object containing the list of past events.
	 */
	public function get_past_events( int $number = 5 ): WP_Query {
		return $this->get_events_list( 'past', $number );
	}

	/**
	 * Retrieve a list of events based on specified criteria.
	 *
	 * This method queries and returns a list of events based on the event list type (upcoming or past),
	 * maximum number to display, optional topics, and venues for filtering. The results are returned as
	 * a WordPress query object.
	 *
	 * @since 1.0.0
	 *
	 * @param string $event_list_type Type of event list: 'upcoming' or 'past'.
	 * @param int    $number          Maximum number of events to retrieve.
	 * @param array  $topics          Array of topic slugs for additional filtering.
	 * @param array  $venues          Array of venue slugs for additional filtering.
	 *
	 * @return WP_Query A WordPress query object containing the list of events.
	 */
	public function get_events_list(
		string $event_list_type = '',
		int $number = 5,
		array $topics = array(),
		array $venues = array()
	): WP_Query {
		$args = array(
			'post_type'       => Event::POST_TYPE,
			'fields'          => 'ids',
			'no_found_rows'   => true,
			'posts_per_page'  => $number,
			'gp_events_query' => $event_list_type,
		);

		$tax_query = array();
		if ( ! empty( $topics ) ) {
			$tax_query[] = array(
				'taxonomy' => Event::TAXONOMY,
				'field'    => 'slug',
				'terms'    => $topics,
			);
		}

		if ( ! empty( $venues ) ) {
			$tax_query[] = array(
				'taxonomy' => Venue::TAXONOMY,
				'field'    => 'slug',
				'terms'    => $venues,
			);
		}

		if ( ! empty( $venues ) && ! empty( $topics ) ) {
			$tax_query[] = array(
				'relation' => 'AND',
				'queries'  => array(
					array(
						'taxonomy' => Event::TAXONOMY,
						'field'    => 'slug',
						'terms'    => $topics,
					),
					array(
						'taxonomy' => Venue::TAXONOMY,
						'field'    => 'slug',
						'terms'    => $venues,
					),
				),
			);
		}

		$args['tax_query'] = $tax_query; //phpcs:ignore WordPress.DB.SlowDBQuery.slow_db_query_tax_query

		return new WP_Query( $args );
	}

	/**
	 * Set event query and order adjustments before a query is executed.
	 *
	 * This method prepares and adjusts the event query based on specified criteria before it is executed.
	 * It primarily handles adjustments for event archive pages, such as changing the post type, ordering,
	 * and filtering. This method is typically hooked into the 'pre_get_posts' action.
	 *
	 * @since 1.0.0
	 *
	 * @param WP_Query $query An instance of WP_Query representing the event query.
	 *
	 * @return void
	 */
	public function prepare_event_query_before_execution( WP_Query $query ): void {
		$events_query = $query->get( 'gp_events_query' );

		if ( ! is_admin() && $query->is_main_query() ) {
			$general = get_option( Utility::prefix_key( 'general' ) );

			if ( ! is_array( $general ) ) {
				return;
			}

			$pages = $general['pages'] ?? '';

			if ( empty( $pages ) || ! is_array( $pages ) ) {
				return;
			}

			$archive_pages = array(
				'past'     => json_decode( $pages['past_events'] ),
				'upcoming' => json_decode( $pages['upcoming_events'] ),
			);

			foreach ( $archive_pages as $key => $value ) {
				if ( ! empty( $value ) && is_array( $value ) ) {
					$page = $value[0];
					if ( $page->id === $query->queried_object_id ) {
						$query->set( 'post_type', 'gp_event' );

						$page_id                     = $query->queried_object_id;
						$events_query                = $key;
						$query->is_page              = false;
						$query->is_singular          = false;
						$query->is_archive           = true;
						$query->is_post_type_archive = array( Event::POST_TYPE );

						// This will force a page to behave like an archive page. Use -1 as that is not a valid ID.
						$query->queried_object_id = '-1';

						// Option adjustments for page_for_posts and show_on_front to force archive page.
						add_filter(
							'pre_option',
							static function ( $pre, $option ) {
								if ( 'page_for_posts' === $option ) {
									return '-1';
								}

								if ( 'show_on_front' === $option ) {
									return 'page';
								}

								return $pre;
							},
							10,
							2
						);

						// Pass original page title as archive title.
						add_filter(
							'get_the_archive_title',
							function() use ( $page_id ) {
								return get_the_title( $page_id );
							}
						);
					}
				}
			}
		}

		switch ( $events_query ) {
			case 'upcoming':
				remove_filter( 'posts_clauses', array( $this, 'adjust_sorting_for_past_events' ) );
				add_filter( 'posts_clauses', array( $this, 'adjust_sorting_for_upcoming_events' ) );
				break;
			case 'past':
				add_filter( 'posts_clauses', array( $this, 'adjust_sorting_for_past_events' ) );
				remove_filter( 'posts_clauses', array( $this, 'adjust_sorting_for_upcoming_events' ) );
				break;
			default:
				remove_filter( 'posts_clauses', array( $this, 'adjust_sorting_for_past_events' ) );
				remove_filter( 'posts_clauses', array( $this, 'adjust_sorting_for_upcoming_events' ) );
		}
	}

	/**
	 * Adjust the sorting criteria for upcoming events in a query.
	 *
	 * This method modifies the SQL query pieces, including join, where, orderby, etc., to adjust the sorting criteria
	 * for upcoming events in the query. It ensures that events are ordered by their start datetime in ascending order.
	 *
	 * @param array $query_pieces An array containing pieces of the SQL query.
	 *
	 * @return array The modified SQL query pieces with adjusted sorting criteria for upcoming events.
	 */
	public function adjust_sorting_for_upcoming_events( array $query_pieces ): array {
		return Event::adjust_sql( $query_pieces, 'upcoming', 'ASC' );
	}

	/**
	 * Adjust the sorting criteria for past events in a query.
	 *
	 * This method modifies the SQL query pieces, including join, where, orderby, etc., to adjust the sorting criteria
	 * for past events in the query. It ensures that events are ordered by their start datetime in the desired order.
	 *
	 * @param array $query_pieces An array containing pieces of the SQL query.
	 *
	 * @return array The modified SQL query pieces with adjusted sorting criteria for past events.
	 */
	public function adjust_sorting_for_past_events( array $query_pieces ): array {
		return Event::adjust_sql( $query_pieces, 'past' );
	}

	/**
	 * Adjust event sorting criteria for the WordPress admin panel.
	 *
	 * This method modifies the SQL query pieces, including join, where, orderby, etc., to adjust the sorting criteria
	 * for events when viewing them in the WordPress admin panel. It specifically handles sorting by event datetime.
	 *
	 * @param array $query_pieces An array containing pieces of the SQL query.
	 *
	 * @return array The modified SQL query pieces with adjusted sorting criteria.
	 */
<<<<<<< HEAD
	public function admin_order_events( array $pieces ): array {
		// Temporarily commenting this out for testing purposes. Make sure to uncomment before making a PR.
		// if ( ! is_admin() ) {
		// 	return $pieces;
		// }
=======
	public function adjust_admin_event_sorting( array $query_pieces ): array {
		if ( ! is_admin() ) {
			return $query_pieces;
		}
>>>>>>> 3ec1e823

		global $wp_query;

		if ( 'datetime' === $wp_query->get( 'orderby' ) ) {
			$query_pieces = Event::adjust_sql( $query_pieces, 'all', $wp_query->get( 'order' ) );
		}

		return $query_pieces;
	}

}<|MERGE_RESOLUTION|>--- conflicted
+++ resolved
@@ -286,18 +286,10 @@
 	 *
 	 * @return array The modified SQL query pieces with adjusted sorting criteria.
 	 */
-<<<<<<< HEAD
-	public function admin_order_events( array $pieces ): array {
-		// Temporarily commenting this out for testing purposes. Make sure to uncomment before making a PR.
-		// if ( ! is_admin() ) {
-		// 	return $pieces;
-		// }
-=======
 	public function adjust_admin_event_sorting( array $query_pieces ): array {
 		if ( ! is_admin() ) {
 			return $query_pieces;
 		}
->>>>>>> 3ec1e823
 
 		global $wp_query;
 
