--- conflicted
+++ resolved
@@ -88,154 +88,7 @@
 	}
 
 	/**
-<<<<<<< HEAD
-	 * Get the arguments for registering the 'Event' custom post type.
-	 *
-	 * This method retrieves an array containing the registration arguments for the custom post type 'Event'.
-	 * These arguments define how the Event post type behaves and appears in the WordPress admin.
-	 *
-	 * @since 1.0.0
-	 *
-	 * @return array An array containing the registration arguments for the custom post type.
-	 */
-	public static function get_post_type_registration_args(): array {
-		return array(
-			'labels'        => array(
-				'name'               => _x( 'Events', 'Post Type General Name', 'gatherpress' ),
-				'singular_name'      => _x( 'Event', 'Post Type Singular Name', 'gatherpress' ),
-				'menu_name'          => __( 'Events', 'gatherpress' ),
-				'all_items'          => __( 'All Events', 'gatherpress' ),
-				'view_item'          => __( 'View Event', 'gatherpress' ),
-				'add_new_item'       => __( 'Add New Event', 'gatherpress' ),
-				'add_new'            => __( 'Add New', 'gatherpress' ),
-				'edit_item'          => __( 'Edit Event', 'gatherpress' ),
-				'update_item'        => __( 'Update Event', 'gatherpress' ),
-				'search_items'       => __( 'Search Events', 'gatherpress' ),
-				'not_found'          => __( 'Not Found', 'gatherpress' ),
-				'not_found_in_trash' => __( 'Not found in Trash', 'gatherpress' ),
-			),
-			'show_in_rest'  => true,
-			'rest_base'     => 'gp_events',
-			'public'        => true,
-			'hierarchical'  => false,
-			'template'      => array(
-				array( 'gatherpress/event-date' ),
-				array( 'gatherpress/add-to-calendar' ),
-				array( 'gatherpress/venue' ),
-				array( 'gatherpress/rsvp' ),
-				array(
-					'core/paragraph',
-					array(
-						'placeholder' => __(
-							'Add a description of the event and let people know what to expect, including the agenda, what they need to bring, and how to find the group.',
-							'gatherpress'
-						),
-					),
-				),
-				array( 'gatherpress/rsvp-response' ),
-			),
-			'menu_position' => 4,
-			'supports'      => array(
-				'title',
-				'editor',
-				'excerpt',
-				'thumbnail',
-				'comments',
-				'revisions',
-				'custom-fields',
-			),
-			'menu_icon'     => 'dashicons-nametag',
-			'rewrite'       => array(
-				'slug' => 'event',
-			),
-		);
-	}
-
-	/**
-	 * Get the registration arguments for custom post meta fields.
-	 *
-	 * This method retrieves an array containing the registration arguments for custom post meta fields.
-	 * These arguments define how specific custom meta fields behave and are used in WordPress.
-	 *
-	 * @since 1.0.0
-	 *
-	 * @return array An array containing the registration arguments for custom post meta fields.
-	 */
-	public static function get_post_meta_registration_args(): array {
-		return array(
-			'online_event_link'      => array(
-				'auth_callback'     => function () {
-					return current_user_can( 'edit_posts' );
-				},
-				'sanitize_callback' => 'sanitize_url',
-				'show_in_rest'      => true,
-				'single'            => true,
-				'type'              => 'string',
-			),
-			'enable_anonymous_rsvp'  => array(
-				'auth_callback'     => function () {
-					return current_user_can( 'edit_posts' );
-				},
-				'sanitize_callback' => 'rest_sanitize_boolean',
-				'show_in_rest'      => true,
-				'single'            => true,
-				'type'              => 'boolean',
-			),
-			'enable_initial_decline' => array(
-				'auth_callback'     => function () {
-					return current_user_can( 'edit_posts' );
-				},
-				'sanitize_callback' => 'rest_sanitize_boolean',
-				'show_in_rest'      => true,
-				'single'            => true,
-				'type'              => 'boolean',
-			),
-		);
-	}
-
-	/**
-	 * Get the registration arguments for the custom 'Topic' taxonomy.
-	 *
-	 * This method retrieves an array containing the registration arguments for the custom 'Topic' taxonomy.
-	 * These arguments define how the 'Topic' taxonomy behaves and is used in WordPress.
-	 *
-	 * @since 1.0.0
-	 *
-	 * @return array The registration arguments for the 'Topic' taxonomy.
-	 */
-	public static function get_taxonomy_registration_args(): array {
-		return array(
-			'labels'            => array(
-				'name'              => _x( 'Topics', 'taxonomy general name', 'gatherpress' ),
-				'singular_name'     => _x( 'Topic', 'taxonomy singular name', 'gatherpress' ),
-				'search_items'      => __( 'Search Topics', 'gatherpress' ),
-				'all_items'         => __( 'All Topics', 'gatherpress' ),
-				'view_item'         => __( 'View Topic', 'gatherpress' ),
-				'parent_item'       => __( 'Parent Topic', 'gatherpress' ),
-				'parent_item_colon' => __( 'Parent Topic:', 'gatherpress' ),
-				'edit_item'         => __( 'Edit Topic', 'gatherpress' ),
-				'update_item'       => __( 'Update Topic', 'gatherpress' ),
-				'add_new_item'      => __( 'Add New Topic', 'gatherpress' ),
-				'new_item_name'     => __( 'New Topic Name', 'gatherpress' ),
-				'not_found'         => __( 'No Topics Found', 'gatherpress' ),
-				'back_to_items'     => __( 'Back to Topics', 'gatherpress' ),
-				'menu_name'         => __( 'Topics', 'gatherpress' ),
-			),
-			'hierarchical'      => true,
-			'public'            => true,
-			'show_ui'           => true,
-			'show_admin_column' => true,
-			'query_var'         => true,
-			'rewrite'           => array( 'slug' => 'topic' ),
-			'show_in_rest'      => true,
-		);
-	}
-
-	/**
-	 * Retrieve the formatted display date and time for the event.
-=======
 	 * Retrieves and formats the event's date and time for display, adjusting for user settings.
->>>>>>> 2c22c461
 	 *
 	 * This method generates a formatted string that represents the event's start and end dates and times,
 	 * tailored to the user's date and time format preferences if available. It also considers whether the
