--- conflicted
+++ resolved
@@ -88,7 +88,6 @@
 	}
 
 	/**
-<<<<<<< HEAD
 	 * Get the arguments for registering the 'Event' custom post type.
 	 *
 	 * This method retrieves an array containing the registration arguments for the custom post type 'Event'.
@@ -232,8 +231,6 @@
 	}
 
 	/**
-=======
->>>>>>> a71446b5
 	 * Retrieve the formatted display date and time for the event.
 	 *
 	 * Returns a formatted string representing the event's start and end date/time.
