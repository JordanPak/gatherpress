<?php
/**
 * Credits for each version of GatherPress. Used to generate latest.json.
 *
 * This array contains credits for various versions of the GatherPress project.
 * It includes project leads, the GatherPress team, and contributors for each version.
 *
 * @package GatherPress\Core
 * @since 1.0.0
 *
 * @return array An associative array with version numbers as keys and credit arrays as values.
 */

// Exit if accessed directly.
defined( 'ABSPATH' ) || exit; // @codeCoverageIgnore

return array(
<<<<<<< HEAD
	'0.29.1' => array(
		'project-leaders'  => array( 'mauteri', 'hrmervin', 'patricia70' ),
		'gatherpress-team' => array( 'jmarx', 'pbrocks', 'prayagm', 'linusx007', 'stephenerdelyi', 'carstenbach', 'calebthedev' ),
		'contributors'     => array( 'hauvong', 'phoopee3', 'cameronbarrett', 'courane01', 'newyorkerlaura', 'jeffpaul', 'deshabhishek007', 'michelleames', 'prashantabellad', 'javiercasares', 'meaganhanes', 'nilovelez' ),
	),
	'0.29.0' => array(
=======
	'0.30.0-alpha' => array(
>>>>>>> 894e4af8
		'project-leaders'  => array( 'mauteri', 'hrmervin', 'patricia70' ),
		'gatherpress-team' => array( 'jmarx', 'pbrocks', 'prayagm', 'linusx007', 'stephenerdelyi', 'carstenbach', 'calebthedev' ),
		'contributors'     => array( 'hauvong', 'phoopee3', 'cameronbarrett', 'courane01', 'newyorkerlaura', 'jeffpaul', 'deshabhishek007', 'michelleames', 'prashantabellad', 'javiercasares', 'meaganhanes', 'nilovelez' ),
	),
	'0.29.1'       => array(
		'project-leaders'  => array( 'mauteri', 'hrmervin', 'patricia70' ),
		'gatherpress-team' => array( 'jmarx', 'pbrocks', 'prayagm', 'linusx007', 'stephenerdelyi', 'carstenbach', 'calebthedev' ),
		'contributors'     => array( 'hauvong', 'phoopee3', 'cameronbarrett', 'courane01', 'newyorkerlaura', 'jeffpaul', 'deshabhishek007', 'michelleames', 'prashantabellad', 'javiercasares', 'meaganhanes', 'nilovelez' ),
	),
	'0.29.0'       => array(
		'project-leaders'  => array( 'mauteri', 'hrmervin', 'patricia70' ),
		'gatherpress-team' => array( 'jmarx', 'pbrocks', 'prayagm', 'linusx007', 'stephenerdelyi', 'carstenbach', 'calebthedev' ),
		'contributors'     => array( 'hauvong', 'phoopee3', 'cameronbarrett', 'courane01', 'newyorkerlaura', 'jeffpaul', 'deshabhishek007', 'michelleames', 'prashantabellad', 'javiercasares', 'meaganhanes', 'nilovelez' ),
	),
	'0.28.0'       => array(
		'project-leaders'  => array( 'mauteri', 'hrmervin', 'patricia70' ),
		'gatherpress-team' => array( 'jmarx', 'meaganhanes', 'prashantabellad', 'prayagm', 'javiercasares', 'linusx007' ),
		'contributors'     => array( 'hauvong', 'phoopee3', 'cameronbarrett', 'courane01', 'newyorkerlaura', 'calebthedev', 'pbrocks', 'jeffpaul', 'deshabhishek007', 'michelleames', 'carstenbach' ),
	),
	'0.27.0'       => array(
		'project-leaders'  => array( 'mauteri', 'hrmervin' ),
		'gatherpress-team' => array( 'jmarx', 'meaganhanes', 'pbrocks', 'patricia70' ),
		'contributors'     => array( 'hauvong', 'phoopee3', 'cameronbarrett', 'prashantabellad', 'courane01', 'newyorkerlaura', 'calebthedev', 'prayagm' ),
	),
);<|MERGE_RESOLUTION|>--- conflicted
+++ resolved
@@ -15,16 +15,7 @@
 defined( 'ABSPATH' ) || exit; // @codeCoverageIgnore
 
 return array(
-<<<<<<< HEAD
-	'0.29.1' => array(
-		'project-leaders'  => array( 'mauteri', 'hrmervin', 'patricia70' ),
-		'gatherpress-team' => array( 'jmarx', 'pbrocks', 'prayagm', 'linusx007', 'stephenerdelyi', 'carstenbach', 'calebthedev' ),
-		'contributors'     => array( 'hauvong', 'phoopee3', 'cameronbarrett', 'courane01', 'newyorkerlaura', 'jeffpaul', 'deshabhishek007', 'michelleames', 'prashantabellad', 'javiercasares', 'meaganhanes', 'nilovelez' ),
-	),
-	'0.29.0' => array(
-=======
 	'0.30.0-alpha' => array(
->>>>>>> 894e4af8
 		'project-leaders'  => array( 'mauteri', 'hrmervin', 'patricia70' ),
 		'gatherpress-team' => array( 'jmarx', 'pbrocks', 'prayagm', 'linusx007', 'stephenerdelyi', 'carstenbach', 'calebthedev' ),
 		'contributors'     => array( 'hauvong', 'phoopee3', 'cameronbarrett', 'courane01', 'newyorkerlaura', 'jeffpaul', 'deshabhishek007', 'michelleames', 'prashantabellad', 'javiercasares', 'meaganhanes', 'nilovelez' ),
