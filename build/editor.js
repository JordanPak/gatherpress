--- conflicted
+++ resolved
@@ -1,912 +1 @@
-<<<<<<< HEAD
-/******/ (() => { // webpackBootstrap
-/******/ 	"use strict";
-/******/ 	var __webpack_modules__ = ({
-
-/***/ "./src/helpers/broadcasting.js":
-/*!*************************************!*\
-  !*** ./src/helpers/broadcasting.js ***!
-  \*************************************/
-/***/ ((__unused_webpack_module, __webpack_exports__, __webpack_require__) => {
-
-__webpack_require__.r(__webpack_exports__);
-/* harmony export */ __webpack_require__.d(__webpack_exports__, {
-/* harmony export */   Broadcaster: () => (/* binding */ Broadcaster),
-/* harmony export */   Listener: () => (/* binding */ Listener)
-/* harmony export */ });
-/**
- * Broadcasts custom events based on the provided payload, optionally appending an identifier to each event type.
- *
- * @since 1.0.0
- *
- * @param {Object} payload    - An object containing data to be dispatched with custom events.
- * @param {string} identifier - An optional identifier to append to each event type.
- *
- * @return {void}
- */
-const Broadcaster = (payload, identifier = '') => {
-  for (const [key, value] of Object.entries(payload)) {
-    let type = key;
-    if (identifier) {
-      type += '_' + String(identifier);
-    }
-    const dispatcher = new CustomEvent(type, {
-      detail: value
-    });
-    dispatchEvent(dispatcher);
-  }
-};
-
-/**
- * Sets up event listeners for custom events based on the provided payload, optionally appending an identifier to each event type.
- * When an event is triggered, the corresponding listener callback is executed with the event detail.
- *
- * @since 1.0.0
- *
- * @param {Object} payload    - An object specifying event types and their corresponding listener callbacks.
- * @param {string} identifier - An optional identifier to append to each event type.
- *
- * @return {void}
- */
-const Listener = (payload, identifier = '') => {
-  for (const [key, value] of Object.entries(payload)) {
-    let type = key;
-    if (identifier) {
-      type += '_' + String(identifier);
-    }
-    addEventListener(type, e => {
-      value(e.detail);
-    }, false);
-  }
-};
-
-/***/ }),
-
-/***/ "./src/helpers/datetime.js":
-/*!*********************************!*\
-  !*** ./src/helpers/datetime.js ***!
-  \*********************************/
-/***/ ((__unused_webpack_module, __webpack_exports__, __webpack_require__) => {
-
-__webpack_require__.r(__webpack_exports__);
-/* harmony export */ __webpack_require__.d(__webpack_exports__, {
-/* harmony export */   convertPHPToMomentFormat: () => (/* binding */ convertPHPToMomentFormat),
-/* harmony export */   dateTimeDatabaseFormat: () => (/* binding */ dateTimeDatabaseFormat),
-/* harmony export */   dateTimeLabelFormat: () => (/* binding */ dateTimeLabelFormat),
-/* harmony export */   dateTimeMomentFormat: () => (/* binding */ dateTimeMomentFormat),
-/* harmony export */   defaultDateTimeEnd: () => (/* binding */ defaultDateTimeEnd),
-/* harmony export */   defaultDateTimeStart: () => (/* binding */ defaultDateTimeStart),
-/* harmony export */   getDateTimeEnd: () => (/* binding */ getDateTimeEnd),
-/* harmony export */   getDateTimeStart: () => (/* binding */ getDateTimeStart),
-/* harmony export */   getTimeZone: () => (/* binding */ getTimeZone),
-/* harmony export */   getUtcOffset: () => (/* binding */ getUtcOffset),
-/* harmony export */   maybeConvertUtcOffsetForDatabase: () => (/* binding */ maybeConvertUtcOffsetForDatabase),
-/* harmony export */   maybeConvertUtcOffsetForDisplay: () => (/* binding */ maybeConvertUtcOffsetForDisplay),
-/* harmony export */   maybeConvertUtcOffsetForSelect: () => (/* binding */ maybeConvertUtcOffsetForSelect),
-/* harmony export */   saveDateTime: () => (/* binding */ saveDateTime),
-/* harmony export */   updateDateTimeEnd: () => (/* binding */ updateDateTimeEnd),
-/* harmony export */   updateDateTimeStart: () => (/* binding */ updateDateTimeStart),
-/* harmony export */   validateDateTimeEnd: () => (/* binding */ validateDateTimeEnd),
-/* harmony export */   validateDateTimeStart: () => (/* binding */ validateDateTimeStart)
-/* harmony export */ });
-/* harmony import */ var moment__WEBPACK_IMPORTED_MODULE_0__ = __webpack_require__(/*! moment */ "moment");
-/* harmony import */ var moment__WEBPACK_IMPORTED_MODULE_0___default = /*#__PURE__*/__webpack_require__.n(moment__WEBPACK_IMPORTED_MODULE_0__);
-/* harmony import */ var _wordpress_data__WEBPACK_IMPORTED_MODULE_1__ = __webpack_require__(/*! @wordpress/data */ "@wordpress/data");
-/* harmony import */ var _wordpress_data__WEBPACK_IMPORTED_MODULE_1___default = /*#__PURE__*/__webpack_require__.n(_wordpress_data__WEBPACK_IMPORTED_MODULE_1__);
-/* harmony import */ var _wordpress_api_fetch__WEBPACK_IMPORTED_MODULE_2__ = __webpack_require__(/*! @wordpress/api-fetch */ "@wordpress/api-fetch");
-/* harmony import */ var _wordpress_api_fetch__WEBPACK_IMPORTED_MODULE_2___default = /*#__PURE__*/__webpack_require__.n(_wordpress_api_fetch__WEBPACK_IMPORTED_MODULE_2__);
-/* harmony import */ var _wordpress_i18n__WEBPACK_IMPORTED_MODULE_3__ = __webpack_require__(/*! @wordpress/i18n */ "@wordpress/i18n");
-/* harmony import */ var _wordpress_i18n__WEBPACK_IMPORTED_MODULE_3___default = /*#__PURE__*/__webpack_require__.n(_wordpress_i18n__WEBPACK_IMPORTED_MODULE_3__);
-/* harmony import */ var _globals__WEBPACK_IMPORTED_MODULE_4__ = __webpack_require__(/*! ./globals */ "./src/helpers/globals.js");
-/* harmony import */ var _event__WEBPACK_IMPORTED_MODULE_5__ = __webpack_require__(/*! ./event */ "./src/helpers/event.js");
-/**
- * External dependencies.
- */
-
-
-/**
- * WordPress dependencies.
- */
-
-
-
-
-/**
- * Internal dependencies.
- */
-
-
-
-/**
- * Date and time format string for use with Moment.js.
- *
- * This format is designed to represent date and time in the format
- * "YYYY-MM-DDTHH:mm:ss" for compatibility with Moment.js library.
- *
- * @since 1.0.0
- *
- * @type {string}
- */
-const dateTimeMomentFormat = 'YYYY-MM-DDTHH:mm:ss';
-
-/**
- * Database-compatible date and time format string for storage.
- *
- * This format is designed to represent date and time in the format
- * "YYYY-MM-DD HH:mm:ss" for compatibility with database storage.
- *
- * @since 1.0.0
- *
- * @type {string}
- */
-const dateTimeDatabaseFormat = 'YYYY-MM-DD HH:mm:ss';
-
-/**
- * The default start date and time for an event.
- * It is set to the current date and time plus one day at 18:00:00 in the application's timezone.
- *
- * @since 1.0.0
- *
- * @type {string} Formatted default start date and time in the application's timezone.
- */
-const defaultDateTimeStart = moment__WEBPACK_IMPORTED_MODULE_0___default().tz(getTimeZone()).add(1, 'day').set('hour', 18).set('minute', 0).set('second', 0).format(dateTimeMomentFormat);
-
-/**
- * The default end date and time for an event.
- * It is calculated based on the default start date and time plus two hours in the application's timezone.
- *
- * @since 1.0.0
- *
- * @type {string} Formatted default end date and time in the application's timezone.
- */
-const defaultDateTimeEnd = moment__WEBPACK_IMPORTED_MODULE_0___default().tz(defaultDateTimeStart, getTimeZone()).add(2, 'hours').format(dateTimeMomentFormat);
-
-/**
- * Get the combined date and time format for event labels.
- *
- * This function retrieves the date and time formats from global settings
- * and combines them to create a formatted label for event start and end times.
- *
- * @since 1.0.0
- *
- * @return {string} The combined date and time format for event labels.
- */
-function dateTimeLabelFormat() {
-  const dateFormat = convertPHPToMomentFormat((0,_globals__WEBPACK_IMPORTED_MODULE_4__.getFromGlobal)('settings.dateFormat'));
-  const timeFormat = convertPHPToMomentFormat((0,_globals__WEBPACK_IMPORTED_MODULE_4__.getFromGlobal)('settings.timeFormat'));
-  return dateFormat + ' ' + timeFormat;
-}
-
-/**
- * Retrieves the timezone for the application based on the provided timezone or the global setting.
- * If the provided timezone is invalid, the default timezone is set to 'GMT'.
- *
- * @since 1.0.0
- *
- * @param {string} timezone - The timezone to be used, defaults to the global setting 'event_datetime.timezone'.
- *
- * @return {string} The retrieved timezone, or 'GMT' if the provided timezone is invalid.
- */
-function getTimeZone(timezone = (0,_globals__WEBPACK_IMPORTED_MODULE_4__.getFromGlobal)('eventDetails.dateTime.timezone')) {
-  if (!!moment__WEBPACK_IMPORTED_MODULE_0___default().tz.zone(timezone)) {
-    return timezone;
-  }
-  return (0,_wordpress_i18n__WEBPACK_IMPORTED_MODULE_3__.__)('GMT', 'gatherpress');
-}
-
-/**
- * Retrieves the UTC offset for a given timezone.
- * If the timezone is not set to 'GMT', an empty string is returned.
- *
- * @since 1.0.0
- *
- * @param {string} timezone - The timezone for which to retrieve the UTC offset.
- *
- * @return {string} UTC offset without the colon if the timezone is set to 'GMT', otherwise an empty string.
- */
-function getUtcOffset(timezone) {
-  timezone = getTimeZone(timezone);
-  if ((0,_wordpress_i18n__WEBPACK_IMPORTED_MODULE_3__.__)('GMT', 'gatherpress') !== timezone) {
-    return '';
-  }
-  const offset = (0,_globals__WEBPACK_IMPORTED_MODULE_4__.getFromGlobal)('eventDetails.dateTime.timezone');
-  return maybeConvertUtcOffsetForDisplay(offset);
-}
-
-/**
- * Converts a UTC offset string to a format suitable for display,
- * removing the colon (:) between hours and minutes.
- *
- * @since 1.0.0
- *
- * @param {string} offset - The UTC offset string to be converted.
- *
- * @return {string} Converted UTC offset without the colon, suitable for display.
- */
-function maybeConvertUtcOffsetForDisplay(offset = '') {
-  return offset.replace(':', '');
-}
-
-/**
- * Converts a UTC offset string to a standardized format suitable for database storage.
- * The function accepts offsets in the form of 'UTC+HH:mm', 'UTC-HH:mm', 'UTC+HH', or 'UTC-HH'.
- * The resulting format is '+HH:mm' or '-HH:mm'.
- *
- * @since 1.0.0
- *
- * @param {string} offset - The UTC offset string to be converted.
- *
- * @return {string} Converted UTC offset in the format '+HH:mm' or '-HH:mm'.
- */
-function maybeConvertUtcOffsetForDatabase(offset = '') {
-  // Regex: https://regex101.com/r/9bMgJd/2.
-  const pattern = /^UTC([+-])(\d+)(.\d+)?$/;
-  const sign = offset.replace(pattern, '$1');
-  if (sign !== offset) {
-    const hour = offset.replace(pattern, '$2').padStart(2, '0');
-    let minute = offset.replace(pattern, '$3');
-    if ('' === minute) {
-      minute = ':00';
-    }
-    minute = minute.replace('.25', ':15').replace('.5', ':30').replace('.75', ':45');
-    return sign + hour + minute;
-  }
-  return offset;
-}
-
-/**
- * Converts a UTC offset string to a format suitable for dropdown selection,
- * specifically in the format '+HH:mm' or '-HH:mm'.
- *
- * @since 1.0.0
- *
- * @param {string} offset - The UTC offset string to be converted.
- *
- * @return {string} Converted UTC offset in the format '+HH:mm' or '-HH:mm'.
- */
-function maybeConvertUtcOffsetForSelect(offset = '') {
-  // Regex: https://regex101.com/r/nOXCPo/2.
-  const pattern = /^([+-])(\d{2}):(00|15|30|45)$/;
-  const sign = offset.replace(pattern, '$1');
-  if (sign !== offset) {
-    const hour = parseInt(offset.replace(pattern, '$2')).toString();
-    const minute = offset.replace(pattern, '$3').replace('00', '').replace('15', '.25').replace('30', '.5').replace('45', '.75');
-    return 'UTC' + sign + hour + minute;
-  }
-  return offset;
-}
-
-/**
- * Retrieves the start date and time for an event, formatted based on the plugin's timezone.
- * If the start date and time is not set, it defaults to a predefined value.
- * The formatted datetime is then stored in the global settings for future access.
- *
- * @since 1.0.0
- *
- * @return {string} The formatted start date and time for the event.
- */
-function getDateTimeStart() {
-  let dateTime = (0,_globals__WEBPACK_IMPORTED_MODULE_4__.getFromGlobal)('eventDetails.dateTime.datetime_start');
-  dateTime = '' !== dateTime ? moment__WEBPACK_IMPORTED_MODULE_0___default().tz(dateTime, getTimeZone()).format(dateTimeMomentFormat) : defaultDateTimeStart;
-  (0,_globals__WEBPACK_IMPORTED_MODULE_4__.setToGlobal)('eventDetails.dateTime.datetime_start', dateTime);
-  return dateTime;
-}
-
-/**
- * Retrieves the end date and time for an event, formatted based on the plugin's timezone.
- * If the end date and time is not set, it defaults to a predefined value.
- * The formatted datetime is then stored in the global settings for future access.
- *
- * @since 1.0.0
- *
- * @return {string} The formatted end date and time for the event.
- */
-function getDateTimeEnd() {
-  let dateTime = (0,_globals__WEBPACK_IMPORTED_MODULE_4__.getFromGlobal)('eventDetails.dateTime.datetime_end');
-  dateTime = '' !== dateTime ? moment__WEBPACK_IMPORTED_MODULE_0___default().tz(dateTime, getTimeZone()).format(dateTimeMomentFormat) : defaultDateTimeEnd;
-  (0,_globals__WEBPACK_IMPORTED_MODULE_4__.setToGlobal)('eventDetails.dateTime.datetime_end', dateTime);
-  return dateTime;
-}
-
-/**
- * Updates the start date and time for an event, performs validation, and triggers the save functionality.
- *
- * @since 1.0.0
- *
- * @param {string}   date             - The new start date and time to be set.
- * @param {Function} setDateTimeStart - Optional callback function to update the state or perform additional actions.
- *
- * @return {void}
- */
-function updateDateTimeStart(date, setDateTimeStart = null) {
-  validateDateTimeStart(date);
-  (0,_globals__WEBPACK_IMPORTED_MODULE_4__.setToGlobal)('eventDetails.dateTime.datetime_start', date);
-  if ('function' === typeof setDateTimeStart) {
-    setDateTimeStart(date);
-  }
-  (0,_globals__WEBPACK_IMPORTED_MODULE_4__.enableSave)();
-}
-
-/**
- * Update the end date and time of the event and trigger necessary actions.
- *
- * This function sets the end date and time of the event to the specified value,
- * validates the input, and triggers additional actions such as updating the UI.
- *
- * @since 1.0.0
- *
- * @param {string}        date           - The new end date and time in a valid format.
- * @param {Function|null} setDateTimeEnd - Optional callback to update the UI with the new end date and time.
- *
- * @return {void}
- */
-function updateDateTimeEnd(date, setDateTimeEnd = null) {
-  validateDateTimeEnd(date);
-  (0,_globals__WEBPACK_IMPORTED_MODULE_4__.setToGlobal)('eventDetails.dateTime.datetime_end', date);
-  if (null !== setDateTimeEnd) {
-    setDateTimeEnd(date);
-  }
-  (0,_globals__WEBPACK_IMPORTED_MODULE_4__.enableSave)();
-}
-
-/**
- * Validate the start date and time of the event and perform necessary adjustments if needed.
- *
- * This function compares the provided start date and time with the current end date
- * and time of the event. If the start date is greater than or equal to the end date,
- * it adjusts the end date to ensure a minimum two-hour duration.
- *
- * @since 1.0.0
- *
- * @param {string} dateTimeStart - The start date and time in a valid format.
- *
- * @return {void}
- */
-function validateDateTimeStart(dateTimeStart) {
-  const dateTimeEndNumeric = moment__WEBPACK_IMPORTED_MODULE_0___default().tz((0,_globals__WEBPACK_IMPORTED_MODULE_4__.getFromGlobal)('eventDetails.dateTime.datetime_end'), getTimeZone()).valueOf();
-  const dateTimeStartNumeric = moment__WEBPACK_IMPORTED_MODULE_0___default().tz(dateTimeStart, getTimeZone()).valueOf();
-  if (dateTimeStartNumeric >= dateTimeEndNumeric) {
-    const dateTimeEnd = moment__WEBPACK_IMPORTED_MODULE_0___default().tz(dateTimeStartNumeric, getTimeZone()).add(2, 'hours').format(dateTimeMomentFormat);
-    updateDateTimeEnd(dateTimeEnd);
-  }
-}
-
-/**
- * Validate the end date and time of the event and perform necessary adjustments if needed.
- *
- * This function compares the provided end date and time with the current start date
- * and time of the event. If the end date is less than or equal to the start date,
- * it adjusts the start date to ensure a minimum two-hour duration.
- *
- * @since 1.0.0
- *
- * @param {string} dateTimeEnd - The end date and time in a valid format.
- *
- * @return {void}
- */
-function validateDateTimeEnd(dateTimeEnd) {
-  const dateTimeStartNumeric = moment__WEBPACK_IMPORTED_MODULE_0___default().tz((0,_globals__WEBPACK_IMPORTED_MODULE_4__.getFromGlobal)('eventDetails.dateTime.datetime_start'), getTimeZone()).valueOf();
-  const dateTimeEndNumeric = moment__WEBPACK_IMPORTED_MODULE_0___default().tz(dateTimeEnd, getTimeZone()).valueOf();
-  if (dateTimeEndNumeric <= dateTimeStartNumeric) {
-    const dateTimeStart = moment__WEBPACK_IMPORTED_MODULE_0___default().tz(dateTimeEndNumeric, getTimeZone()).subtract(2, 'hours').format(dateTimeMomentFormat);
-    updateDateTimeStart(dateTimeStart);
-  }
-}
-
-/**
- * Save the event date, time, and timezone to the server.
- *
- * This function sends a POST request to the server with the updated event date,
- * time, and timezone information for storage. It is triggered during the process
- * of saving an event post in the WordPress editor.
- *
- * @since 1.0.0
- *
- * @return {void}
- */
-function saveDateTime() {
-  const isSavingPost = (0,_wordpress_data__WEBPACK_IMPORTED_MODULE_1__.select)('core/editor').isSavingPost(),
-    isAutosavingPost = (0,_wordpress_data__WEBPACK_IMPORTED_MODULE_1__.select)('core/editor').isAutosavingPost();
-  if ((0,_event__WEBPACK_IMPORTED_MODULE_5__.isEventPostType)() && isSavingPost && !isAutosavingPost) {
-    _wordpress_api_fetch__WEBPACK_IMPORTED_MODULE_2___default()({
-      path: (0,_globals__WEBPACK_IMPORTED_MODULE_4__.getFromGlobal)('urls.eventRestApi') + '/datetime',
-      method: 'POST',
-      data: {
-        post_id: (0,_globals__WEBPACK_IMPORTED_MODULE_4__.getFromGlobal)('eventDetails.postId'),
-        datetime_start: moment__WEBPACK_IMPORTED_MODULE_0___default().tz((0,_globals__WEBPACK_IMPORTED_MODULE_4__.getFromGlobal)('eventDetails.dateTime.datetime_start'), getTimeZone()).format(dateTimeDatabaseFormat),
-        datetime_end: moment__WEBPACK_IMPORTED_MODULE_0___default().tz((0,_globals__WEBPACK_IMPORTED_MODULE_4__.getFromGlobal)('eventDetails.dateTime.datetime_end'), getTimeZone()).format(dateTimeDatabaseFormat),
-        timezone: (0,_globals__WEBPACK_IMPORTED_MODULE_4__.getFromGlobal)('eventDetails.dateTime.timezone'),
-        _wpnonce: (0,_globals__WEBPACK_IMPORTED_MODULE_4__.getFromGlobal)('misc.nonce')
-      }
-    }).then(() => {
-      (0,_event__WEBPACK_IMPORTED_MODULE_5__.triggerEventCommuncation)();
-    });
-  }
-}
-
-/**
- * Convert PHP date format to Moment.js date format.
- *
- * This function converts a PHP date format string to its equivalent Moment.js date format.
- * It uses a mapping of PHP format characters to Moment.js format characters.
- *
- * @see https://gist.github.com/neilrackett/7881b5bef4cb4ae63af5c3a6a244cffa
- *
- * @since 1.0.0
- *
- * @param {string} format - The PHP date format to be converted.
- * @return {string} The equivalent Moment.js date format.
- */
-function convertPHPToMomentFormat(format) {
-  const replacements = {
-    d: 'DD',
-    D: 'ddd',
-    j: 'D',
-    l: 'dddd',
-    N: 'E',
-    S: 'o',
-    w: 'e',
-    z: 'DDD',
-    W: 'W',
-    F: 'MMMM',
-    m: 'MM',
-    M: 'MMM',
-    n: 'M',
-    t: '',
-    // no equivalent
-    L: '',
-    // no equivalent
-    o: 'YYYY',
-    Y: 'YYYY',
-    y: 'YY',
-    a: 'a',
-    A: 'A',
-    B: '',
-    // no equivalent
-    g: 'h',
-    G: 'H',
-    h: 'hh',
-    H: 'HH',
-    i: 'mm',
-    s: 'ss',
-    u: 'SSS',
-    e: 'zz',
-    // deprecated since Moment.js 1.6.0
-    I: '',
-    // no equivalent
-    O: '',
-    // no equivalent
-    P: '',
-    // no equivalent
-    T: '',
-    // no equivalent
-    Z: '',
-    // no equivalent
-    c: '',
-    // no equivalent
-    r: '',
-    // no equivalent
-    U: 'X'
-  };
-  return String(format).split('').map(chr => chr in replacements ? replacements[chr] : chr).join('');
-}
-
-/***/ }),
-
-/***/ "./src/helpers/event.js":
-/*!******************************!*\
-  !*** ./src/helpers/event.js ***!
-  \******************************/
-/***/ ((__unused_webpack_module, __webpack_exports__, __webpack_require__) => {
-
-__webpack_require__.r(__webpack_exports__);
-/* harmony export */ __webpack_require__.d(__webpack_exports__, {
-/* harmony export */   hasEventPast: () => (/* binding */ hasEventPast),
-/* harmony export */   hasEventPastNotice: () => (/* binding */ hasEventPastNotice),
-/* harmony export */   isEventPostType: () => (/* binding */ isEventPostType),
-/* harmony export */   triggerEventCommuncation: () => (/* binding */ triggerEventCommuncation)
-/* harmony export */ });
-/* harmony import */ var moment__WEBPACK_IMPORTED_MODULE_0__ = __webpack_require__(/*! moment */ "moment");
-/* harmony import */ var moment__WEBPACK_IMPORTED_MODULE_0___default = /*#__PURE__*/__webpack_require__.n(moment__WEBPACK_IMPORTED_MODULE_0__);
-/* harmony import */ var _wordpress_data__WEBPACK_IMPORTED_MODULE_1__ = __webpack_require__(/*! @wordpress/data */ "@wordpress/data");
-/* harmony import */ var _wordpress_data__WEBPACK_IMPORTED_MODULE_1___default = /*#__PURE__*/__webpack_require__.n(_wordpress_data__WEBPACK_IMPORTED_MODULE_1__);
-/* harmony import */ var _wordpress_i18n__WEBPACK_IMPORTED_MODULE_2__ = __webpack_require__(/*! @wordpress/i18n */ "@wordpress/i18n");
-/* harmony import */ var _wordpress_i18n__WEBPACK_IMPORTED_MODULE_2___default = /*#__PURE__*/__webpack_require__.n(_wordpress_i18n__WEBPACK_IMPORTED_MODULE_2__);
-/* harmony import */ var _datetime__WEBPACK_IMPORTED_MODULE_3__ = __webpack_require__(/*! ./datetime */ "./src/helpers/datetime.js");
-/* harmony import */ var _globals__WEBPACK_IMPORTED_MODULE_4__ = __webpack_require__(/*! ./globals */ "./src/helpers/globals.js");
-/* harmony import */ var _broadcasting__WEBPACK_IMPORTED_MODULE_5__ = __webpack_require__(/*! ./broadcasting */ "./src/helpers/broadcasting.js");
-/**
- * External dependencies.
- */
-
-
-/**
- * WordPress dependencies.
- */
-
-
-
-/**
- * Internal dependencies.
- */
-
-
-
-
-/**
- * Checks if the current post type is an event in the GatherPress application.
- *
- * This function queries the current post type using the `select` function from the `core/editor` package.
- * It returns `true` if the current post type is 'gp_event', indicating that the post is an event,
- * and `false` otherwise.
- *
- * @since 1.0.0
- *
- * @return {boolean} True if the current post type is 'gp_event', false otherwise.
- */
-function isEventPostType() {
-  return 'gp_event' === (0,_wordpress_data__WEBPACK_IMPORTED_MODULE_1__.select)('core/editor').getCurrentPostType();
-}
-
-/**
- * Check if the event has already passed.
- *
- * This function compares the current time with the end time of the event
- * to determine if the event has already taken place.
- *
- * @return {boolean} True if the event has passed; false otherwise.
- */
-function hasEventPast() {
-  const dateTimeEnd = moment__WEBPACK_IMPORTED_MODULE_0___default().tz((0,_globals__WEBPACK_IMPORTED_MODULE_4__.getFromGlobal)('eventDetails.dateTime.datetime_end'), (0,_datetime__WEBPACK_IMPORTED_MODULE_3__.getTimeZone)());
-  return 'gp_event' === (0,_wordpress_data__WEBPACK_IMPORTED_MODULE_1__.select)('core/editor')?.getCurrentPostType() && moment__WEBPACK_IMPORTED_MODULE_0___default().tz((0,_datetime__WEBPACK_IMPORTED_MODULE_3__.getTimeZone)()).valueOf() > dateTimeEnd.valueOf();
-}
-
-/**
- * Display a notice if the event has already passed.
- *
- * This function checks if the event has passed and displays a warning notice
- * if so. The notice is non-dismissible to ensure the user is informed about
- * the event status.
- *
- * @since 1.0.0
- *
- * @return {void}
- */
-function hasEventPastNotice() {
-  const id = 'gp_event_past';
-  const notices = (0,_wordpress_data__WEBPACK_IMPORTED_MODULE_1__.dispatch)('core/notices');
-  notices.removeNotice(id);
-  if (hasEventPast()) {
-    notices.createNotice('warning', (0,_wordpress_i18n__WEBPACK_IMPORTED_MODULE_2__.__)('This event has already past.', 'gatherpress'), {
-      id,
-      isDismissible: false
-    });
-  }
-}
-
-/**
- * Trigger communication notice for event updates.
- *
- * This function checks if the event is published and not yet passed,
- * then displays a success notice prompting the user to send an event update
- * to members via email. The notice includes an action to compose the message.
- *
- * @since 1.0.0
- *
- * @return {void}
- */
-function triggerEventCommuncation() {
-  const id = 'gp_event_communcation';
-  const notices = (0,_wordpress_data__WEBPACK_IMPORTED_MODULE_1__.dispatch)('core/notices');
-  notices.removeNotice(id);
-  if ('publish' === (0,_wordpress_data__WEBPACK_IMPORTED_MODULE_1__.select)('core/editor').getEditedPostAttribute('status') && !hasEventPast()) {
-    notices.createNotice('success', (0,_wordpress_i18n__WEBPACK_IMPORTED_MODULE_2__.__)('Send an event update to members via email?', 'gatherpress'), {
-      id,
-      isDismissible: true,
-      actions: [{
-        onClick: () => {
-          (0,_broadcasting__WEBPACK_IMPORTED_MODULE_5__.Broadcaster)({
-            setOpen: true
-          });
-        },
-        label: (0,_wordpress_i18n__WEBPACK_IMPORTED_MODULE_2__.__)('Compose Message', 'gatherpress')
-      }]
-    });
-  }
-}
-
-/***/ }),
-
-/***/ "./src/helpers/globals.js":
-/*!********************************!*\
-  !*** ./src/helpers/globals.js ***!
-  \********************************/
-/***/ ((__unused_webpack_module, __webpack_exports__, __webpack_require__) => {
-
-__webpack_require__.r(__webpack_exports__);
-/* harmony export */ __webpack_require__.d(__webpack_exports__, {
-/* harmony export */   enableSave: () => (/* binding */ enableSave),
-/* harmony export */   getFromGlobal: () => (/* binding */ getFromGlobal),
-/* harmony export */   isSinglePostInEditor: () => (/* binding */ isSinglePostInEditor),
-/* harmony export */   setToGlobal: () => (/* binding */ setToGlobal)
-/* harmony export */ });
-/* harmony import */ var _wordpress_data__WEBPACK_IMPORTED_MODULE_0__ = __webpack_require__(/*! @wordpress/data */ "@wordpress/data");
-/* harmony import */ var _wordpress_data__WEBPACK_IMPORTED_MODULE_0___default = /*#__PURE__*/__webpack_require__.n(_wordpress_data__WEBPACK_IMPORTED_MODULE_0__);
-
-
-/**
- * Enable the Save buttons after making an update.
- *
- * This function uses a hacky approach to trigger a change in the post's meta, which prompts
- * Gutenberg to recognize that changes have been made and enables the Save buttons.
- * It dispatches an editPost action with a non-existing meta key.
- *
- * @since 1.0.0
- *
- * @todo This is a hacky approach and relies on the behavior described in
- *       https://github.com/WordPress/gutenberg/issues/13774.
- *       Monitor the issue for any updates or changes in the Gutenberg behavior.
- */
-function enableSave() {
-  (0,_wordpress_data__WEBPACK_IMPORTED_MODULE_0__.dispatch)('core/editor')?.editPost({
-    meta: {
-      _non_existing_meta: true
-    }
-  });
-}
-
-/**
- * Checks if the current editor session is editing a post type entity.
- *
- * This function determines if the current context within the WordPress editor
- * is focused on editing an entity that is classified as a post type. This includes
- * single posts, pages, and custom post types. It is particularly useful for distinguishing
- * editor sessions that are editing post type entities from those editing other types of content,
- * such as widget areas or templates in the full site editor, ensuring that specific actions or features
- * are correctly applied only when editing post type entities.
- *
- * @return {boolean} True if the current editor session is for editing a post type entity, false otherwise.
- */
-function isSinglePostInEditor() {
-  return 'string' === typeof (0,_wordpress_data__WEBPACK_IMPORTED_MODULE_0__.select)('core/editor')?.getCurrentPostType();
-}
-
-/**
- * Get a value from the global GatherPress object based on the provided dot-separated path.
- *
- * This function is designed to retrieve values from the global GatherPress object.
- * It takes a dot-separated path as an argument and traverses the object to return the specified value.
- * If the object or any level along the path is undefined, it returns undefined.
- *
- * @since 1.0.0
- *
- * @param {string} args - Dot-separated path to the desired property in the GatherPress global object.
- * @return {*} The value at the specified path in the GatherPress global object or undefined if not found.
- */
-function getFromGlobal(args) {
-  // eslint-disable-next-line no-undef
-  if ('object' !== typeof GatherPress) {
-    return undefined;
-  }
-  return args.split('.').reduce(
-  // eslint-disable-next-line no-undef
-  (GatherPress, level) => GatherPress && GatherPress[level],
-  // eslint-disable-next-line no-undef
-  GatherPress);
-}
-
-/**
- * Set a value to a global object based on the provided path.
- *
- * This function allows setting values within a nested global object using a dot-separated path.
- * If the global object (GatherPress) does not exist, it will be initialized.
- *
- * @since 1.0.0
- *
- * @param {string} args  - Dot-separated path to the property.
- * @param {*}      value - The value to set.
- *
- * @return {void}
- */
-function setToGlobal(args, value) {
-  // eslint-disable-next-line no-undef
-  if ('object' !== typeof GatherPress) {
-    return;
-  }
-  const properties = args.split('.');
-  const last = properties.pop();
-
-  // eslint-disable-next-line no-undef
-  properties.reduce((all, item) => {
-    var _all$item;
-    return (_all$item = all[item]) !== null && _all$item !== void 0 ? _all$item : all[item] = {};
-  }, GatherPress)[last] = value;
-}
-
-/***/ }),
-
-/***/ "moment":
-/*!*************************!*\
-  !*** external "moment" ***!
-  \*************************/
-/***/ ((module) => {
-
-module.exports = window["moment"];
-
-/***/ }),
-
-/***/ "@wordpress/api-fetch":
-/*!**********************************!*\
-  !*** external ["wp","apiFetch"] ***!
-  \**********************************/
-/***/ ((module) => {
-
-module.exports = window["wp"]["apiFetch"];
-
-/***/ }),
-
-/***/ "@wordpress/data":
-/*!******************************!*\
-  !*** external ["wp","data"] ***!
-  \******************************/
-/***/ ((module) => {
-
-module.exports = window["wp"]["data"];
-
-/***/ }),
-
-/***/ "@wordpress/dom-ready":
-/*!**********************************!*\
-  !*** external ["wp","domReady"] ***!
-  \**********************************/
-/***/ ((module) => {
-
-module.exports = window["wp"]["domReady"];
-
-/***/ }),
-
-/***/ "@wordpress/i18n":
-/*!******************************!*\
-  !*** external ["wp","i18n"] ***!
-  \******************************/
-/***/ ((module) => {
-
-module.exports = window["wp"]["i18n"];
-
-/***/ })
-
-/******/ 	});
-/************************************************************************/
-/******/ 	// The module cache
-/******/ 	var __webpack_module_cache__ = {};
-/******/ 	
-/******/ 	// The require function
-/******/ 	function __webpack_require__(moduleId) {
-/******/ 		// Check if module is in cache
-/******/ 		var cachedModule = __webpack_module_cache__[moduleId];
-/******/ 		if (cachedModule !== undefined) {
-/******/ 			return cachedModule.exports;
-/******/ 		}
-/******/ 		// Create a new module (and put it into the cache)
-/******/ 		var module = __webpack_module_cache__[moduleId] = {
-/******/ 			// no module.id needed
-/******/ 			// no module.loaded needed
-/******/ 			exports: {}
-/******/ 		};
-/******/ 	
-/******/ 		// Execute the module function
-/******/ 		__webpack_modules__[moduleId](module, module.exports, __webpack_require__);
-/******/ 	
-/******/ 		// Return the exports of the module
-/******/ 		return module.exports;
-/******/ 	}
-/******/ 	
-/************************************************************************/
-/******/ 	/* webpack/runtime/compat get default export */
-/******/ 	(() => {
-/******/ 		// getDefaultExport function for compatibility with non-harmony modules
-/******/ 		__webpack_require__.n = (module) => {
-/******/ 			var getter = module && module.__esModule ?
-/******/ 				() => (module['default']) :
-/******/ 				() => (module);
-/******/ 			__webpack_require__.d(getter, { a: getter });
-/******/ 			return getter;
-/******/ 		};
-/******/ 	})();
-/******/ 	
-/******/ 	/* webpack/runtime/define property getters */
-/******/ 	(() => {
-/******/ 		// define getter functions for harmony exports
-/******/ 		__webpack_require__.d = (exports, definition) => {
-/******/ 			for(var key in definition) {
-/******/ 				if(__webpack_require__.o(definition, key) && !__webpack_require__.o(exports, key)) {
-/******/ 					Object.defineProperty(exports, key, { enumerable: true, get: definition[key] });
-/******/ 				}
-/******/ 			}
-/******/ 		};
-/******/ 	})();
-/******/ 	
-/******/ 	/* webpack/runtime/hasOwnProperty shorthand */
-/******/ 	(() => {
-/******/ 		__webpack_require__.o = (obj, prop) => (Object.prototype.hasOwnProperty.call(obj, prop))
-/******/ 	})();
-/******/ 	
-/******/ 	/* webpack/runtime/make namespace object */
-/******/ 	(() => {
-/******/ 		// define __esModule on exports
-/******/ 		__webpack_require__.r = (exports) => {
-/******/ 			if(typeof Symbol !== 'undefined' && Symbol.toStringTag) {
-/******/ 				Object.defineProperty(exports, Symbol.toStringTag, { value: 'Module' });
-/******/ 			}
-/******/ 			Object.defineProperty(exports, '__esModule', { value: true });
-/******/ 		};
-/******/ 	})();
-/******/ 	
-/************************************************************************/
-var __webpack_exports__ = {};
-// This entry need to be wrapped in an IIFE because it need to be isolated against other modules in the chunk.
-(() => {
-/*!***********************!*\
-  !*** ./src/editor.js ***!
-  \***********************/
-__webpack_require__.r(__webpack_exports__);
-/* harmony import */ var _wordpress_dom_ready__WEBPACK_IMPORTED_MODULE_0__ = __webpack_require__(/*! @wordpress/dom-ready */ "@wordpress/dom-ready");
-/* harmony import */ var _wordpress_dom_ready__WEBPACK_IMPORTED_MODULE_0___default = /*#__PURE__*/__webpack_require__.n(_wordpress_dom_ready__WEBPACK_IMPORTED_MODULE_0__);
-/* harmony import */ var _wordpress_data__WEBPACK_IMPORTED_MODULE_1__ = __webpack_require__(/*! @wordpress/data */ "@wordpress/data");
-/* harmony import */ var _wordpress_data__WEBPACK_IMPORTED_MODULE_1___default = /*#__PURE__*/__webpack_require__.n(_wordpress_data__WEBPACK_IMPORTED_MODULE_1__);
-/* harmony import */ var _helpers_event__WEBPACK_IMPORTED_MODULE_2__ = __webpack_require__(/*! ./helpers/event */ "./src/helpers/event.js");
-/**
- * WordPress dependencies.
- */
-
-
-
-
-/**
- * Ensure Panels are Open for Events
- *
- * This script ensures that specific panels related to Events are open in the WordPress block editor.
- * It uses the `domReady` function to ensure the DOM is ready before execution.
- * If the editor sidebar is not open, it opens the general sidebar, toggles the editor panel for event settings,
- * and displays a notice for past events using the `hasEventPastNotice` function.
- *
- * @since 1.0.0
- */
-
-// Execute the following code when the DOM is ready.
-_wordpress_dom_ready__WEBPACK_IMPORTED_MODULE_0___default()(() => {
-  // Retrieve the 'core/edit-post' object from the 'select' function.
-  const selectPost = (0,_wordpress_data__WEBPACK_IMPORTED_MODULE_1__.select)('core/edit-post');
-
-  // Exit early if 'core/edit-post' is not available.
-  if (!selectPost) {
-    return;
-  }
-
-  // Retrieve the 'core/edit-post' object from the 'dispatch' function.
-  const dispatchPost = (0,_wordpress_data__WEBPACK_IMPORTED_MODULE_1__.dispatch)('core/edit-post');
-
-  // Check if the editor sidebar is open.
-  const isEditorSidebarOpened = selectPost.isEditorSidebarOpened();
-
-  // If the editor sidebar is not open, open the general sidebar and toggle the editor panel for event settings.
-  if (!isEditorSidebarOpened) {
-    dispatchPost.openGeneralSidebar();
-    dispatchPost.toggleEditorPanelOpened('gp-event-settings/gp-event-settings');
-  } else {
-    // If the editor sidebar is open, open the general sidebar for the 'edit-post/document' panel.
-    dispatchPost.openGeneralSidebar('edit-post/document');
-    dispatchPost.toggleEditorPanelOpened('gp-event-settings/gp-event-settings');
-  }
-
-  // Display a notice for past events using the 'hasEventPastNotice' function.
-  (0,_helpers_event__WEBPACK_IMPORTED_MODULE_2__.hasEventPastNotice)();
-});
-})();
-
-/******/ })()
-;
-//# sourceMappingURL=editor.js.map
-=======
-(()=>{"use strict";var e={n:t=>{var n=t&&t.__esModule?()=>t.default:()=>t;return e.d(n,{a:n}),n},d:(t,n)=>{for(var o in n)e.o(n,o)&&!e.o(t,o)&&Object.defineProperty(t,o,{enumerable:!0,get:n[o]})},o:(e,t)=>Object.prototype.hasOwnProperty.call(e,t)};const t=window.wp.domReady;var n=e.n(t);const o=window.wp.data,s=window.moment;var r=e.n(s);const i=window.wp.i18n;function a(e){if("object"==typeof GatherPress)return e.split(".").reduce(((e,t)=>e&&e[t]),GatherPress)}window.React,window.wp.apiFetch,window.wp.element,window.wp.date;const d="YYYY-MM-DDTHH:mm:ss",c=r().tz(p()).add(1,"day").set("hour",18).set("minute",0).set("second",0).format(d);function p(e=a("eventDetails.dateTime.timezone")){return r().tz.zone(e)?e:(0,i.__)("GMT","gatherpress")}r().tz(c,p()).add(2,"hours").format(d),n()((()=>{const e=(0,o.select)("core/edit-post");if(!e)return;const t=(0,o.dispatch)("core/edit-post");e.isEditorSidebarOpened()?(t.openGeneralSidebar("edit-post/document"),t.toggleEditorPanelOpened("gp-event-settings/gp-event-settings")):(t.openGeneralSidebar(),t.toggleEditorPanelOpened("gp-event-settings/gp-event-settings")),function(){const e="gp_event_past",t=(0,o.dispatch)("core/notices");t.removeNotice(e),function(){const e=r().tz(a("eventDetails.dateTime.datetime_end"),p());return"gp_event"===(0,o.select)("core/editor")?.getCurrentPostType()&&r().tz(p()).valueOf()>e.valueOf()}()&&t.createNotice("warning",(0,i.__)("This event has already past.","gatherpress"),{id:e,isDismissible:!1})}()}))})();
->>>>>>> 2c22c461
+(()=>{"use strict";var e={n:t=>{var n=t&&t.__esModule?()=>t.default:()=>t;return e.d(n,{a:n}),n},d:(t,n)=>{for(var o in n)e.o(n,o)&&!e.o(t,o)&&Object.defineProperty(t,o,{enumerable:!0,get:n[o]})},o:(e,t)=>Object.prototype.hasOwnProperty.call(e,t)};const t=window.wp.domReady;var n=e.n(t);const o=window.wp.data,s=window.moment;var r=e.n(s);const i=window.wp.i18n;function a(e){if("object"==typeof GatherPress)return e.split(".").reduce(((e,t)=>e&&e[t]),GatherPress)}window.React,window.wp.apiFetch,window.wp.element,window.wp.date;const d="YYYY-MM-DDTHH:mm:ss",c=r().tz(p()).add(1,"day").set("hour",18).set("minute",0).set("second",0).format(d);function p(e=a("eventDetails.dateTime.timezone")){return r().tz.zone(e)?e:(0,i.__)("GMT","gatherpress")}r().tz(c,p()).add(2,"hours").format(d),n()((()=>{const e=(0,o.select)("core/edit-post");if(!e)return;const t=(0,o.dispatch)("core/edit-post");e.isEditorSidebarOpened()?(t.openGeneralSidebar("edit-post/document"),t.toggleEditorPanelOpened("gp-event-settings/gp-event-settings")):(t.openGeneralSidebar(),t.toggleEditorPanelOpened("gp-event-settings/gp-event-settings")),function(){const e="gp_event_past",t=(0,o.dispatch)("core/notices");t.removeNotice(e),function(){const e=r().tz(a("eventDetails.dateTime.datetime_end"),p());return"gp_event"===(0,o.select)("core/editor")?.getCurrentPostType()&&r().tz(p()).valueOf()>e.valueOf()}()&&t.createNotice("warning",(0,i.__)("This event has already past.","gatherpress"),{id:e,isDismissible:!1})}()}))})();