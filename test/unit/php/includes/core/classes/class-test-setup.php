--- conflicted
+++ resolved
@@ -123,7 +123,6 @@
 			get_option( $users_can_register_name ),
 			'0',
 			'Failed to assert user registration is disabled (default).'
-<<<<<<< HEAD
 		);
 		$this->assertFalse(
 			get_option( $suppress_membership_notification_name ),
@@ -136,20 +135,6 @@
 			wp_style_is( 'gatherpress-admin-style' ),
 			'Failed to assert, that the styles for the membership notification aren\'t loaded yet.'
 		);
-=======
-		);
-		$this->assertFalse(
-			get_option( $suppress_membership_notification_name ),
-			'Failed to assert suppression of membership notification is disabled (default).'
-		);
-
-		Utility::buffer_and_return( array( $instance, 'check_users_can_register' ) );
-
-		$this->assertTrue(
-			wp_style_is( 'gatherpress-admin-style' ),
-			'Failed to assert, that the styles for the membership notification aren\'t loaded yet.'
-		);
->>>>>>> 2f71e789
 
 		// Allow user-registration.
 		update_option( $users_can_register_name, '1' );
